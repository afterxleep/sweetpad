import path from "node:path";
import * as vscode from "vscode";
import type { BuildTreeItem } from "./tree";

import { showConfigurationPicker, showYesNoQuestion } from "../common/askers";
import {
  type XcodeScheme,
  generateBuildServerConfig,
  getBuildConfigurations,
  getBuildSettingsToAskDestination,
  getBuildSettingsToLaunch,
  getIsXcbeautifyInstalled,
  getIsXcodeBuildServerInstalled,
  getXcodeVersionInstalled,
} from "../common/cli/scripts";
import type { CommandExecution, ExtensionContext } from "../common/commands";
import { getWorkspaceConfig, updateWorkspaceConfig } from "../common/config";
import { ExecBaseError, ExtensionError } from "../common/errors";
import { exec } from "../common/exec";
import { getWorkspaceRelativePath, isFileExists, readJsonFile, removeDirectory, tempFilePath } from "../common/files";
import { commonLogger } from "../common/logger";
import { showInputBox } from "../common/quick-pick";
import { type Command, type TaskTerminal, runTask } from "../common/tasks";
import { assertUnreachable } from "../common/types";
import type { Destination, DestinationType } from "../destination/types";
import { focusSimulatorLogs } from "../simulators/commands";
import { getSimulatorByUdid } from "../simulators/utils";
import { DEFAULT_BUILD_PROBLEM_MATCHERS } from "./constants";
import {
  askConfiguration,
  askDestinationToRunOn,
  askSchemeForBuild,
  askXcodeWorkspacePath,
  detectXcodeWorkspacesPaths,
  getCurrentXcodeWorkspacePath,
  getWorkspacePath,
  prepareBundleDir,
  prepareDerivedDataPath,
  prepareStoragePath,
  restartSwiftLSP,
  selectXcodeWorkspace,
} from "./utils";

function writeWatchMarkers(terminal: TaskTerminal) {
  terminal.write("🍭 SweetPad: watch marker (start)\n");
  terminal.write("🍩 SweetPad: watch marker (end)\n\n");
}

async function ensureAppPathExists(appPath: string | undefined): Promise<string> {
  if (!appPath) {
    throw new ExtensionError("App path is empty. Something went wrong.");
  }

  const isExists = await isFileExists(appPath);
  if (!isExists) {
    throw new ExtensionError(`App path does not exist. Have you built the app? Path: ${appPath}`);
  }
  return appPath;
}

export async function runOnMac(
  context: ExtensionContext,
  terminal: TaskTerminal,
  options: {
    scheme: string;
    xcworkspace: string;
    configuration: string;
    watchMarker: boolean;
    launchArgs: string[];
    launchEnv: Record<string, string>;
    debug?: boolean;
  },
) {
  const buildSettings = await getBuildSettingsToLaunch({
    scheme: options.scheme,
    configuration: options.configuration,
    sdk: "macosx",
    xcworkspace: options.xcworkspace,
  });

  const executablePath = await ensureAppPathExists(buildSettings.executablePath);

  context.updateWorkspaceState("build.lastLaunchedApp", {
    type: "macos",
    appPath: executablePath,
  });
  if (options.watchMarker) {
    writeWatchMarkers(terminal);
  }

  await terminal.execute({
    command: executablePath,
    env: options.launchEnv,
    args: options.launchArgs,
  });
}

export async function runOniOSSimulator(
  context: ExtensionContext,
  terminal: TaskTerminal,
  options: {
    scheme: string;
    simulatorId: string;
    sdk: string;
    configuration: string;
    xcworkspace: string;
    watchMarker: boolean;
    launchArgs: string[];
    launchEnv: Record<string, string>;
    debug?: boolean;
  },
) {
  const buildSettings = await getBuildSettingsToLaunch({
    scheme: options.scheme,
    configuration: options.configuration,
    sdk: options.sdk,
    xcworkspace: options.xcworkspace,
  });
  const appPath = await ensureAppPathExists(buildSettings.appPath);
  const bundlerId = buildSettings.bundleIdentifier;

  // Open simulator
  await terminal.execute({
    command: "open",
    args: ["-a", "Simulator"],
  });

  // Get simulator with fresh state
  const simulator = await getSimulatorByUdid(context, {
    udid: options.simulatorId,
  });

  // Boot device
  if (!simulator.isBooted) {
    await terminal.execute({
      command: "xcrun",
      args: ["simctl", "boot", simulator.udid],
    });

    // Refresh list of simulators after we start new simulator
    context.destinationsManager.refreshSimulators();
  }

  // Install app
  await terminal.execute({
    command: "xcrun",
    args: ["simctl", "install", simulator.udid, appPath],
  });

  context.updateWorkspaceState("build.lastLaunchedApp", {
    type: "simulator",
    appPath: appPath,
  });
  if (options.watchMarker) {
    writeWatchMarkers(terminal);
  }

<<<<<<< HEAD
  // Start streaming logs before launching the app (non-blocking)
  vscode.commands.executeCommand("sweetpad.simulators.streamLogs");
  
  // Small delay to ensure the logger is ready
  await new Promise(resolve => setTimeout(resolve, 200));
=======
  // Prepare the launch arguments with optional --wait-for-debugger flag
  const launchArgs = [
    "simctl",
    "launch",
    "--console-pty",
    ...(options.debug ? ["--wait-for-debugger"] : []),
    "--terminate-running-process",
    simulator.udid,
    bundlerId,
    ...options.launchArgs,
  ];
>>>>>>> 06c57b16

  // Run app
  await terminal.execute({
    command: "xcrun",
    args: launchArgs,
    // should be prefixed with `SIMCTL_CHILD_` to pass to the child process
    env: Object.fromEntries(Object.entries(options.launchEnv).map(([key, value]) => [`SIMCTL_CHILD_${key}`, value])),
  });
  
  // Make sure logs are focused after app is launched
  // Small delay to ensure the debugger has time to attach
  setTimeout(() => focusSimulatorLogs(), 1000);
}

export async function runOniOSDevice(
  context: ExtensionContext,
  terminal: TaskTerminal,
  option: {
    scheme: string;
    configuration: string;
    destinationId: string;
    destinationType: DestinationType;
    sdk: string;
    xcworkspace: string;
    watchMarker: boolean;
    launchArgs: string[];
    launchEnv: Record<string, string>;
    debug?: boolean;
  },
) {
  const { scheme, configuration, destinationId: deviceId, destinationType } = option;

  const buildSettings = await getBuildSettingsToLaunch({
    scheme: scheme,
    configuration: configuration,
    sdk: option.sdk,
    xcworkspace: option.xcworkspace,
  });

  const targetPath = await ensureAppPathExists(buildSettings.appPath);
  const bundlerId = buildSettings.bundleIdentifier;

  // Install app on device
  await terminal.execute({
    command: "xcrun",
    args: ["devicectl", "device", "install", "app", "--device", deviceId, targetPath],
  });

  context.updateWorkspaceState("build.lastLaunchedApp", {
    type: "device",
    appPath: targetPath,
    appName: buildSettings.appName,
    destinationId: deviceId,
    destinationType: destinationType,
  });

  await using jsonOuputPath = await tempFilePath(context, {
    prefix: "json",
  });

  const xcodeVersion = await getXcodeVersionInstalled();
  const isConsoleOptionSupported = xcodeVersion.major >= 16;

  if (option.watchMarker) {
    writeWatchMarkers(terminal);
  }

  // Prepare the launch arguments
  const launchArgs = [
    "devicectl",
    "device",
    "process",
    "launch",
    // Attaches the application to the console and waits for it to exit
    isConsoleOptionSupported ? "--console" : null,
    "--json-output",
    jsonOuputPath.path,
    // Terminates any already-running instances of the app prior to launch. Not supported on all platforms.
    "--terminate-existing",
    "--device",
    deviceId,
    bundlerId,
    ...option.launchArgs,
  ].filter(arg => arg !== null); // Filter out null arguments

  // Launch app on device
  await terminal.execute({
    command: "xcrun",
    args: launchArgs,
    // Should be prefixed with `DEVICECTL_CHILD_` to pass to the child process
    env: Object.fromEntries(Object.entries(option.launchEnv).map(([key, value]) => [`DEVICECTL_CHILD_${key}`, value])),
  });

  let jsonOutput: any;
  try {
    jsonOutput = await readJsonFile(jsonOuputPath.path);
  } catch (e) {
    throw new ExtensionError("Error reading json output");
  }

  if (jsonOutput.info.outcome !== "success") {
    terminal.write("Error launching app on device", {
      newLine: true,
    });
    terminal.write(JSON.stringify(jsonOutput.result, null, 2), {
      newLine: true,
    });
    return;
  }
  terminal.write(`App launched on device with PID: ${jsonOutput.result.process.processIdentifier}`, {
    newLine: true,
  });
}

export function isXcbeautifyEnabled() {
  return getWorkspaceConfig("build.xcbeautifyEnabled") ?? true;
}

/**
 * Prepare and return destination string for xcodebuild command.
 *
 * WARN: Do not use result of this function to anything else than xcodebuild command.
 */
export function getXcodeBuildDestinationString(options: { destination: Destination }): string {
  const destination = options.destination;

  if (destination.type === "iOSSimulator") {
    return `platform=iOS Simulator,id=${destination.udid}`;
  }
  if (destination.type === "watchOSSimulator") {
    return `platform=watchOS Simulator,id=${destination.udid}`;
  }
  if (destination.type === "tvOSSimulator") {
    return `platform=tvOS Simulator,id=${destination.udid}`;
  }
  if (destination.type === "visionOSSimulator") {
    return `platform=visionOS Simulator,id=${destination.udid}`;
  }
  if (destination.type === "macOS") {
    // note: without arch, xcodebuild will show warning like this:
    // --- xcodebuild: WARNING: Using the first of multiple matching destinations:
    // { platform:macOS, arch:arm64, id:00008103-000109910EC3001E, name:My Mac }
    // { platform:macOS, arch:x86_64, id:00008103-000109910EC3001E, name:My Mac }
    return `platform=macOS,arch=${destination.arch}`;
  }
  if (destination.type === "iOSDevice") {
    return `platform=iOS,id=${destination.udid}`;
  }
  if (destination.type === "watchOSDevice") {
    return `platform=watchOS,id=${destination.udid}`;
  }
  if (destination.type === "tvOSDevice") {
    return `platform=tvOS,id=${destination.udid}`;
  }
  if (destination.type === "visionOSDevice") {
    return `platform=visionOS,id=${destination.udid}`;
  }
  return assertUnreachable(destination);
}

class XcodeCommandBuilder {
  NO_VALUE = "__NO_VALUE__";

  private xcodebuild = "xcodebuild";
  private parameters: {
    arg: string;
    value: string | "__NO_VALUE__";
  }[] = [];
  private buildSettings: { key: string; value: string }[] = [];
  private actions: string[] = [];

  addBuildSettings(key: string, value: string) {
    this.buildSettings.push({
      key: key,
      value: value,
    });
  }

  addOption(flag: string) {
    this.parameters.push({
      arg: flag,
      value: this.NO_VALUE,
    });
  }

  addParameters(arg: string, value: string) {
    this.parameters.push({
      arg: arg,
      value: value,
    });
  }

  addAction(action: string) {
    this.actions.push(action);
  }

  addAdditionalArgs(args: string[]) {
    // Cases:
    // ["-arg1", "value1", "-arg2", "value2", "-arg3", "-arg4", "value4"]
    // ["xcodebuild", "-arg1", "value1", "-arg2", "value2", "-arg3", "-arg4", "value4"]
    // ["ARG1=value1", "ARG2=value2", "ARG3", "ARG4=value4"]
    // ["xcodebuild", "ARG1=value1", "ARG2=value2", "ARG3", "ARG4=value4"]
    if (args.length === 0) {
      return;
    }

    for (let i = 0; i < args.length; i++) {
      const current = args[i];
      const next = args[i + 1];
      if (current && next && current.startsWith("-") && !next.startsWith("-")) {
        this.parameters.push({
          arg: current,
          value: next,
        });
        i++;
      } else if (current?.startsWith("-")) {
        this.parameters.push({
          arg: current,
          value: this.NO_VALUE,
        });
      } else if (current?.includes("=")) {
        const [arg, value] = current.split("=");
        this.buildSettings.push({
          key: arg,
          value: value,
        });
      } else if (["clean", "build", "test"].includes(current)) {
        this.actions.push(current);
      } else {
        commonLogger.warn("Unknown argument", {
          argument: current,
          args: args,
        });
      }
    }

    // Remove duplicates, with higher priority for the last occurrence
    const seenParameters = new Set<string>();
    this.parameters = this.parameters
      .slice()
      .reverse()
      .filter((param) => {
        if (seenParameters.has(param.arg)) {
          return false;
        }
        seenParameters.add(param.arg);
        return true;
      })
      .reverse();

    // Remove duplicates, with higher priority for the last occurrence
    const seenActions = new Set<string>();
    this.actions = this.actions.filter((action) => {
      if (seenActions.has(action)) {
        return false;
      }
      seenActions.add(action);
      return true;
    });

    // Remove duplicates, with higher priority for the last occurrence
    const seenSettings = new Set<string>();
    this.buildSettings = this.buildSettings
      .slice()
      .reverse()
      .filter((setting) => {
        if (seenSettings.has(setting.key)) {
          return false;
        }
        seenSettings.add(setting.key);
        return true;
      })
      .reverse();
  }

  build(): string[] {
    const commandParts = [this.xcodebuild];

    for (const { key, value } of this.buildSettings) {
      commandParts.push(`${key}=${value}`);
    }

    for (const { arg, value } of this.parameters) {
      commandParts.push(arg);
      if (value !== this.NO_VALUE) {
        commandParts.push(value);
      }
    }

    for (const action of this.actions) {
      commandParts.push(action);
    }
    return commandParts;
  }
}

export async function buildApp(
  context: ExtensionContext,
  terminal: TaskTerminal,
  options: {
    scheme: string;
    sdk: string;
    configuration: string;
    shouldBuild: boolean;
    shouldClean: boolean;
    shouldTest: boolean;
    xcworkspace: string;
    destinationRaw: string;
    debug?: boolean;
  },
) {
  const useXcbeatify = isXcbeautifyEnabled() && (await getIsXcbeautifyInstalled());
  const bundlePath = await prepareBundleDir(context, options.scheme);
  const derivedDataPath = prepareDerivedDataPath();

  const arch = getWorkspaceConfig("build.arch") || undefined;
  const allowProvisioningUpdates = getWorkspaceConfig("build.allowProvisioningUpdates") ?? true;

  // ex: ["-arg1", "value1", "-arg2", "value2", "-arg3", "-arg4", "value4"]
  const additionalArgs: string[] = getWorkspaceConfig("build.args") || [];

  // ex: { "ARG1": "value1", "ARG2": null, "ARG3": "value3" }
  const env = getWorkspaceConfig("build.env") || {};

  const command = new XcodeCommandBuilder();
  if (arch) {
    command.addBuildSettings("ARCHS", arch);
    command.addBuildSettings("VALID_ARCHS", arch);
    command.addBuildSettings("ONLY_ACTIVE_ARCH", "NO");
  }
  
  // Add debug-specific build settings if in debug mode
  if (options.debug) {
    command.addBuildSettings("GCC_GENERATE_DEBUGGING_SYMBOLS", "YES");
    command.addBuildSettings("ONLY_ACTIVE_ARCH", "YES");
  }
  
  command.addParameters("-scheme", options.scheme);
  command.addParameters("-configuration", options.configuration);
  command.addParameters("-workspace", options.xcworkspace);
  command.addParameters("-destination", options.destinationRaw);
  command.addParameters("-resultBundlePath", bundlePath);
  if (derivedDataPath) {
    command.addParameters("-derivedDataPath", derivedDataPath);
  }
  if (allowProvisioningUpdates) {
    command.addOption("-allowProvisioningUpdates");
  }  
  
  if (options.shouldClean) {
    command.addAction("clean");
  }
  if (options.shouldBuild) {
    command.addAction("build");
  }
  if (options.shouldTest) {
    command.addAction("test");
  }
  command.addAdditionalArgs(additionalArgs);

  const commandParts = command.build();
  let pipes: Command[] | undefined = undefined;
  if (useXcbeatify) {
    pipes = [{ command: "xcbeautify", args: [] }];
  }
  await terminal.execute({
    command: commandParts[0],
    args: commandParts.slice(1),
    pipes: pipes,
    env: env,
  });

  await restartSwiftLSP();
}

/**
 * Build app without running
 */
export async function buildCommand(execution: CommandExecution, item?: BuildTreeItem) {
  const xcworkspace = await askXcodeWorkspacePath(execution.context);
  const scheme =
    item?.scheme ??
    (await askSchemeForBuild(execution.context, { title: "Select scheme to build", xcworkspace: xcworkspace }));
  const configuration = await askConfiguration(execution.context, { xcworkspace: xcworkspace });

  const buildSettings = await getBuildSettingsToAskDestination({
    scheme: scheme,
    configuration: configuration,
    sdk: undefined,
    xcworkspace: xcworkspace,
  });

  const destination = await askDestinationToRunOn(execution.context, buildSettings);
  const destinationRaw = getXcodeBuildDestinationString({ destination: destination });

  const sdk = destination.platform;

  await runTask(execution.context, {
    name: "Build",
    lock: "sweetpad.build",
    terminateLocked: true,
    problemMatchers: DEFAULT_BUILD_PROBLEM_MATCHERS,
    callback: async (terminal) => {
      await buildApp(execution.context, terminal, {
        scheme: scheme,
        sdk: sdk,
        configuration: configuration,
        shouldBuild: true,
        shouldClean: false,
        shouldTest: false,
        xcworkspace: xcworkspace,
        destinationRaw: destinationRaw,
      });
    },
  });
}

/**
 * Build and run application on the simulator or device
 */
export async function launchCommand(execution: CommandExecution, item?: BuildTreeItem, options?: { debug?: boolean }) {
  const isDebug = options?.debug || false;
  const xcworkspace = await askXcodeWorkspacePath(execution.context);

  const scheme =
    item?.scheme ??
    (await askSchemeForBuild(execution.context, { title: `Select scheme to build and ${isDebug ? 'debug' : 'run'}`, xcworkspace: xcworkspace }));
  const configuration = await askConfiguration(execution.context, { xcworkspace: xcworkspace });

  const buildSettings = await getBuildSettingsToAskDestination({
    scheme: scheme,
    configuration: configuration,
    sdk: undefined,
    xcworkspace: xcworkspace,
  });

  const destination = await askDestinationToRunOn(execution.context, buildSettings);
  const destinationRaw = getXcodeBuildDestinationString({ destination: destination });

  const sdk = destination.platform;

  const launchArgs = getWorkspaceConfig("build.launchArgs") ?? [];
  const launchEnv = getWorkspaceConfig("build.launchEnv") ?? {};

  await runTask(execution.context, {
    name: isDebug ? "Debug" : "Launch",
    lock: "sweetpad.build",
    terminateLocked: true,
    problemMatchers: DEFAULT_BUILD_PROBLEM_MATCHERS,
    callback: async (terminal) => {
      // Build the app with debug settings if needed
      await buildApp(execution.context, terminal, {
        scheme: scheme,
        sdk: sdk,
        configuration: configuration,
        shouldBuild: true,
        shouldClean: false,
        shouldTest: false,
        xcworkspace: xcworkspace,
        destinationRaw: destinationRaw,
        debug: isDebug,
      });

      if (destination.type === "macOS") {
        await runOnMac(execution.context, terminal, {
          scheme: scheme,
          xcworkspace: xcworkspace,
          configuration: configuration,
          watchMarker: false,
          launchArgs: launchArgs,
          launchEnv: launchEnv,
          debug: isDebug,
        });
      } else if (
        destination.type === "iOSSimulator" ||
        destination.type === "watchOSSimulator" ||
        destination.type === "tvOSSimulator" ||
        destination.type === "visionOSSimulator"
      ) {
        await runOniOSSimulator(execution.context, terminal, {
          scheme: scheme,
          simulatorId: destination.udid ?? "",
          sdk: sdk,
          configuration: configuration,
          xcworkspace: xcworkspace,
          watchMarker: false,
          launchArgs: launchArgs,
          launchEnv: launchEnv,
          debug: isDebug,
        });
      } else if (
        destination.type === "iOSDevice" ||
        destination.type === "watchOSDevice" ||
        destination.type === "tvOSDevice" ||
        destination.type === "visionOSDevice"
      ) {
        await runOniOSDevice(execution.context, terminal, {
          scheme: scheme,
          destinationId: destination.udid,
          destinationType: destination.type,
          sdk: sdk,
          configuration: configuration,
          xcworkspace: xcworkspace,
          watchMarker: false,
          launchArgs: launchArgs,
          launchEnv: launchEnv,
          debug: isDebug,
        });
      } else {
        assertUnreachable(destination);
      }
    },
  });
}

/**
 * Builds and launches the application in debug mode
 * This is a convenience wrapper around launchCommand that sets the debug flag
 */
export async function debugCommand(execution: CommandExecution, item?: BuildTreeItem) {
  return launchCommand(execution, item, { debug: true });
}


/**
 * Run application on the simulator or device without building
 */
export async function runCommand(execution: CommandExecution, item?: BuildTreeItem) {
  const xcworkspace = await askXcodeWorkspacePath(execution.context);

  const scheme =
    item?.scheme ??
    (await askSchemeForBuild(execution.context, { title: "Select scheme to build and run", xcworkspace: xcworkspace }));
  const configuration = await askConfiguration(execution.context, { xcworkspace: xcworkspace });

  const buildSettings = await getBuildSettingsToAskDestination({
    scheme: scheme,
    configuration: configuration,
    sdk: undefined,
    xcworkspace: xcworkspace,
  });

  const destination = await askDestinationToRunOn(execution.context, buildSettings);

  const sdk = destination.platform;

  const launchArgs = getWorkspaceConfig("build.launchArgs") ?? [];
  const launchEnv = getWorkspaceConfig("build.launchEnv") ?? {};

  await runTask(execution.context, {
    name: "Run",
    lock: "sweetpad.build",
    terminateLocked: true,
    problemMatchers: DEFAULT_BUILD_PROBLEM_MATCHERS,
    callback: async (terminal) => {
      if (destination.type === "macOS") {
        await runOnMac(execution.context, terminal, {
          scheme: scheme,
          xcworkspace: xcworkspace,
          configuration: configuration,
          watchMarker: false,
          launchArgs: launchArgs,
          launchEnv: launchEnv,
        });
      } else if (
        destination.type === "iOSSimulator" ||
        destination.type === "watchOSSimulator" ||
        destination.type === "visionOSSimulator" ||
        destination.type === "tvOSSimulator"
      ) {
        await runOniOSSimulator(execution.context, terminal, {
          scheme: scheme,
          simulatorId: destination.udid ?? "",
          sdk: sdk,
          configuration: configuration,
          xcworkspace: xcworkspace,
          watchMarker: false,
          launchArgs: launchArgs,
          launchEnv: launchEnv,
        });
      } else if (
        destination.type === "iOSDevice" ||
        destination.type === "watchOSDevice" ||
        destination.type === "tvOSDevice" ||
        destination.type === "visionOSDevice"
      ) {
        await runOniOSDevice(execution.context, terminal, {
          scheme: scheme,
          destinationId: destination.udid,
          destinationType: destination.type,
          sdk: sdk,
          configuration: configuration,
          xcworkspace: xcworkspace,
          watchMarker: false,
          launchArgs: launchArgs,
          launchEnv: launchEnv,
        });
      } else {
        assertUnreachable(destination);
      }
    },
  });
}

/**
 * Clean build artifacts
 */
export async function cleanCommand(execution: CommandExecution, item?: BuildTreeItem) {
  const xcworkspace = await askXcodeWorkspacePath(execution.context);
  const scheme =
    item?.scheme ??
    (await askSchemeForBuild(execution.context, { title: "Select scheme to clean", xcworkspace: xcworkspace }));
  const configuration = await askConfiguration(execution.context, { xcworkspace: xcworkspace });

  const buildSettings = await getBuildSettingsToAskDestination({
    scheme: scheme,
    configuration: configuration,
    sdk: undefined,
    xcworkspace: xcworkspace,
  });

  const destination = await askDestinationToRunOn(execution.context, buildSettings);
  const destinationRaw = getXcodeBuildDestinationString({ destination: destination });

  const sdk = destination.platform;

  await runTask(execution.context, {
    name: "Clean",
    lock: "sweetpad.build",
    terminateLocked: true,
    problemMatchers: DEFAULT_BUILD_PROBLEM_MATCHERS,
    callback: async (terminal) => {
      await buildApp(execution.context, terminal, {
        scheme: scheme,
        sdk: sdk,
        configuration: configuration,
        shouldBuild: false,
        shouldClean: true,
        shouldTest: false,
        xcworkspace: xcworkspace,
        destinationRaw: destinationRaw,
      });
    },
  });
}

export async function testCommand(execution: CommandExecution, item?: BuildTreeItem) {
  const xcworkspace = await askXcodeWorkspacePath(execution.context);
  const scheme =
    item?.scheme ??
    (await askSchemeForBuild(execution.context, { title: "Select scheme to test", xcworkspace: xcworkspace }));
  const configuration = await askConfiguration(execution.context, { xcworkspace: xcworkspace });

  const buildSettings = await getBuildSettingsToAskDestination({
    scheme: scheme,
    configuration: configuration,
    sdk: undefined,
    xcworkspace: xcworkspace,
  });

  const destination = await askDestinationToRunOn(execution.context, buildSettings);
  const destinationRaw = getXcodeBuildDestinationString({ destination: destination });

  const sdk = destination.platform;

  await runTask(execution.context, {
    name: "Test",
    lock: "sweetpad.build",
    terminateLocked: true,
    problemMatchers: DEFAULT_BUILD_PROBLEM_MATCHERS,
    callback: async (terminal) => {
      await buildApp(execution.context, terminal, {
        scheme: scheme,
        sdk: sdk,
        configuration: configuration,
        shouldBuild: false,
        shouldClean: false,
        shouldTest: true,
        xcworkspace: xcworkspace,
        destinationRaw: destinationRaw,
      });
    },
  });
}

export async function resolveDependencies(context: ExtensionContext, options: { scheme: string; xcworkspace: string }) {
  await runTask(context, {
    name: "Resolve Dependencies",
    lock: "sweetpad.build",
    terminateLocked: true,
    callback: async (terminal) => {
      await terminal.execute({
        command: "xcodebuild",
        args: ["-resolvePackageDependencies", "-scheme", options.scheme, "-workspace", options.xcworkspace],
      });
    },
  });
}

/**
 * Resolve dependencies for the Xcode project
 */
export async function resolveDependenciesCommand(execution: CommandExecution, item?: BuildTreeItem) {
  const xcworkspace = await askXcodeWorkspacePath(execution.context);

  const scheme =
    item?.scheme ??
    (await askSchemeForBuild(execution.context, {
      title: "Select scheme to resolve dependencies",
      xcworkspace: xcworkspace,
    }));

  await resolveDependencies(execution.context, {
    scheme: scheme,
    xcworkspace: xcworkspace,
  });
}

/**
 * Remove directory with build artifacts.
 *
 * Context: we are storing build artifacts in the `build` directory in the storage path for support xcode-build-server.
 */
export async function removeBundleDirCommand(execution: CommandExecution) {
  const storagePath = await prepareStoragePath(execution.context);
  const bundleDir = path.join(storagePath, "build");

  await removeDirectory(bundleDir);
  vscode.window.showInformationMessage(`Bundle directory was removed: ${bundleDir}`);
}

/**
 * Generate buildServer.json in the workspace root for xcode-build-server —
 * a tool that enable LSP server to see packages from the Xcode project.
 */
export async function generateBuildServerConfigCommand(execution: CommandExecution, item?: BuildTreeItem) {
  const isServerInstalled = await getIsXcodeBuildServerInstalled();
  if (!isServerInstalled) {
    throw new ExtensionError("xcode-build-server is not installed");
  }

  const xcworkspace = await askXcodeWorkspacePath(execution.context);

  const scheme =
    item?.scheme ??
    (await askSchemeForBuild(execution.context, {
      title: "Select scheme for build server",
      xcworkspace: xcworkspace,
    }));
  await generateBuildServerConfig({
    xcworkspace: xcworkspace,
    scheme: scheme,
  });
  await restartSwiftLSP();

  const selected = await vscode.window.showInformationMessage("buildServer.json generated in workspace root", "Open");
  if (selected === "Open") {
    const workspacePath = getWorkspacePath();
    const buildServerPath = vscode.Uri.file(path.join(workspacePath, "buildServer.json"));
    await vscode.commands.executeCommand("vscode.open", buildServerPath);
  }
}

/**
 *
 * Open current project in Xcode
 */
export async function openXcodeCommand(execution: CommandExecution) {
  const xcworkspace = await askXcodeWorkspacePath(execution.context);

  await exec({
    command: "open",
    args: [xcworkspace],
  });
}

/**
 * Select Xcode workspace and save it to the workspace state
 */
export async function selectXcodeWorkspaceCommand(execution: CommandExecution) {
  const workspace = await selectXcodeWorkspace({
    autoselect: false,
  });
  const updateAnswer = await showYesNoQuestion({
    title: "Do you want to update path to xcode workspace in the workspace settings (.vscode/settings.json)?",
  });
  if (updateAnswer) {
    const relative = getWorkspaceRelativePath(workspace);
    await updateWorkspaceConfig("build.xcodeWorkspacePath", relative);
    execution.context.updateWorkspaceState("build.xcodeWorkspacePath", undefined);
  } else {
    execution.context.updateWorkspaceState("build.xcodeWorkspacePath", workspace);
  }

  execution.context.buildManager.refresh();
}

export async function selectXcodeSchemeForBuildCommand(execution: CommandExecution, item?: BuildTreeItem) {
  if (item) {
    item.provider.buildManager.setDefaultSchemeForBuild(item.scheme);
    return;
  }

  const xcworkspace = await askXcodeWorkspacePath(execution.context);
  await askSchemeForBuild(execution.context, {
    title: "Select scheme to set as default",
    xcworkspace: xcworkspace,
    ignoreCache: true,
  });
}

/**
 * Ask user to select configuration for build and save it to the build manager cache
 */
export async function selectConfigurationForBuildCommand(execution: CommandExecution): Promise<void> {
  const xcworkspace = await askXcodeWorkspacePath(execution.context);
  const configurations = await getBuildConfigurations({
    xcworkspace: xcworkspace,
  });

  let selected: string | undefined;
  if (configurations.length === 0) {
    selected = await showInputBox({
      title: "No configurations found. Please enter configuration name manually",
    });
  } else {
    selected = await showConfigurationPicker(configurations);
  }

  if (!selected) {
    vscode.window.showErrorMessage("Configuration was not selected");
    return;
  }

  const saveAnswer = await showYesNoQuestion({
    title: "Do you want to update configuration in the workspace settings (.vscode/settings.json)?",
  });
  if (saveAnswer) {
    await updateWorkspaceConfig("build.configuration", selected);
    execution.context.buildManager.setDefaultConfigurationForBuild(undefined);
  } else {
    execution.context.buildManager.setDefaultConfigurationForBuild(selected);
  }
}

export async function diagnoseBuildSetupCommand(execution: CommandExecution): Promise<void> {
  const context = execution.context;

  await runTask(context, {
    name: "Diagnose Build Setup",
    lock: "sweetpad.build",
    terminateLocked: true,
    callback: async (terminal) => {
      const _write = (message: string) =>
        terminal.write(message, {
          newLine: true,
        });

      const _writeQuote = (message: string) => {
        const splited = message.split("\n");
        for (const line of splited) {
          _write(`   ${line}`);
        }
      };

      _write("SweetPad: Diagnose Build Setup");
      _write("================================");

      const hostPlatform = process.platform;
      _write("🔎 Checking OS");
      if (hostPlatform !== "darwin") {
        _write(
          `❌ Host platform ${hostPlatform} is not supported. This extension depends on Xcode which is available only on macOS`,
        );
        return;
      }
      _write(`✅ Host platform: ${hostPlatform}\n`);
      _write("================================");

      const workspacePath = getWorkspacePath();
      _write("🔎 Checking VS Code workspace path");
      _write(`✅ VSCode workspace path: ${workspacePath}\n`);
      _write("================================");

      const xcWorkspacePath = getCurrentXcodeWorkspacePath(context);
      _write("🔎 Checking current xcode worskpace path");
      _write(`✅ Xcode workspace path: ${xcWorkspacePath ?? "<project-root>"}\n`);
      _write("================================");

      _write("🔎 Getting schemes");
      let schemes: XcodeScheme[] = [];
      try {
        schemes = await context.buildManager.getSchemas({ refresh: true });
      } catch (e) {
        _write("❌ Getting schemes failed");
        if (e instanceof ExecBaseError) {
          const strerr = e.options?.context?.stderr as string | undefined;
          if (
            strerr?.startsWith("xcode-select: error: tool 'xcodebuild' requires Xcode, but active developer directory")
          ) {
            _write("❌ Xcode build tools are not activated");
            const isXcodeExists = await isFileExists("/Applications/Xcode.app");
            if (!isXcodeExists) {
              _write("❌ Xcode is not installed");
              _write("🌼 Try this:");
              _write("   1. Download Xcode from App Store https://appstore.com/mac/apple/xcode");
              _write("   2. Accept the Terms and Conditions");
              _write("   3. Ensure Xcode app is in the /Applications directory (NOT /Users/{user}/Applications)");
              _write("   4. Run command `sudo xcode-select -s /Applications/Xcode.app/Contents/Developer`");
              _write("   5. Restart VS Code");
              _write("🌼 See more: https://stackoverflow.com/a/17980786/7133756");
              return;
            }
            _write("✅ Xcode is installed and located in /Applications/Xcode.app");
            _write("🌼 Try to activate Xcode:");
            _write("   1. Execute this command `sudo xcode-select -s /Applications/Xcode.app/Contents/Developer`");
            _write("   2. Restart VS Code");
            _write("🌼 See more: https://stackoverflow.com/a/17980786/7133756\n");
            return;
          }
          if (strerr?.includes("does not contain an Xcode project, workspace or package")) {
            _write("❌ Xcode workspace not found");
            _write("❌ Error message from xcodebuild:");
            _writeQuote(strerr);
            _write(
              "🌼 Check whether your project folder contains folders with the extensions .xcodeproj or .xcworkspace",
            );
            const xcodepaths = await detectXcodeWorkspacesPaths();
            if (xcodepaths.length > 0) {
              _write("✅ Found Xcode and Xcode workspace paths:");
              for (const path of xcodepaths) {
                _write(`   - ${path}`);
              }
            }
            return;
          }
          _write("❌ Error message from xcodebuild:");
          _writeQuote(strerr ?? "Unknown error");
          return;
        }
        _write("❌ Error message from xcodebuild:");
        _writeQuote(e instanceof Error ? e.message : String(e));
        return;
      }
      if (schemes.length === 0) {
        _write("❌ No schemes found");
        return;
      }

      _write(`✅ Found ${schemes.length} schemes\n`);
      _write("   Schemes:");
      for (const scheme of schemes) {
        _write(`   - ${scheme.name}`);
      }
      _write("================================");

      _write("✅ Everything looks good!");
    },
  });
}<|MERGE_RESOLUTION|>--- conflicted
+++ resolved
@@ -155,13 +155,12 @@
     writeWatchMarkers(terminal);
   }
 
-<<<<<<< HEAD
   // Start streaming logs before launching the app (non-blocking)
   vscode.commands.executeCommand("sweetpad.simulators.streamLogs");
   
   // Small delay to ensure the logger is ready
   await new Promise(resolve => setTimeout(resolve, 200));
-=======
+
   // Prepare the launch arguments with optional --wait-for-debugger flag
   const launchArgs = [
     "simctl",
@@ -173,7 +172,6 @@
     bundlerId,
     ...options.launchArgs,
   ];
->>>>>>> 06c57b16
 
   // Run app
   await terminal.execute({
